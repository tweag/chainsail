--- conflicted
+++ resolved
@@ -318,8 +318,7 @@
             setup_timesteps(current_storage, schedule, previous_storage)
             setup_initial_states(current_storage, schedule, previous_storage)
 
-        config_dict = self._fill_config_template(
-            current_storage, previous_storage, schedule, prod)
+        config_dict = self._fill_config_template(current_storage, previous_storage, schedule, prod)
         current_storage.save_config(config_dict)
         current_storage.save_schedule(schedule)
         self._scale_environment(schedule_length(schedule))
@@ -351,17 +350,9 @@
         optimization_result = self.optimize_schedule()
         final_opt_storage, final_schedule = optimization_result
 
-<<<<<<< HEAD
         prod_storage = SimulationStorage(self._basename, "production_run", self._storage_backend)
         self._setup_simulation(prod_storage, final_schedule, final_opt_storage, prod=True)
-        self._do_single_run(prod_storage.config_file_name)
-=======
-        prod_storage = SimulationStorage(
-            self._basename, "production_run", self._storage_backend)
-        self._setup_simulation(
-            prod_storage, final_schedule, final_opt_storage, prod=True)
         self._do_single_run(prod_storage)
->>>>>>> 987946f2
 
 
 class CloudREJobController(BaseREJobController):
