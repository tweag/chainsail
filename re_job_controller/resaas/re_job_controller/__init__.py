from abc import ABC, abstractmethod

<<<<<<< HEAD
import numpy as np
import yaml
from resaas.common.storage import SimulationStorage
from resaas.common.storage import default_dir_structure as dir_structure
from resaas.schedule_estimation.dos_estimators import WHAM, BoltzmannEnsemble
from resaas.schedule_estimation.schedule_optimizers import \
    SingleParameterScheduleOptimizer

=======
import yaml

from resaas.schedule_estimation.dos_estimators import WHAM, BoltzmannEnsemble
from resaas.schedule_estimation.schedule_optimizers import SingleParameterScheduleOptimizer
from resaas.schedule_estimation.optimization_quantities import acceptance_rate
from resaas.re_job_controller.initial_schedules import make_geometric_schedule
from resaas.common.storage import (
    SimulationStorage, default_dir_structure as dir_structure)
from resaas.common.spec import TemperedDistributionFamily, DistributionSchedule
>>>>>>> 63643ca6
from .initial_setup import setup_initial_states, setup_timesteps
from .util import schedule_length


def log(msg):
    # TODO
    pass


cfg_template = {
    're': {
        'swap_interval': 5,
        'status_interval': 100,
        'dump_interval': 1000,
        'statistics_update_interval': 100,
        'schedule': None
    },
    'general': {
        'n_iterations': None,
        'basename': None,
        'output_path': None,
        'initial_states': None,
        'num_replicas': None
    },
    'local_sampling': {
        'n_steps': 20,
        'timesteps': None,
        'timestep_adaption_limit': None,
        'adaption_uprate': 1.05,
        'adaption_downrate': 0.95,
    }
}


def optimization_converged(schedule, previous_schedule):
    '''
    Check for convergence of schedule optimization.

    We say that the optimization converged if two subsequent schedules
    have the same length. There is an off chance that parameter values
    shift while the length stays the same, but for now that'll do.

    Args:
        schedule(dict): a schedule obtained from an iteration
        previous_schedule(dict): schedule obtained from the iteration after
    '''
    return schedule_length(schedule) == schedule_length(previous_schedule)


def optimization_objects_from_spec(job_spec):
    '''
    Instantiates DOS estimator, schedule optimizer and initial
    schedule from a job specification.

    Args:
        job_spec(:class:`JobSpec`): job specification
    '''
    dist_family = job_spec.tempered_dist_family
    sched_parameters = job_spec.initial_schedule_parameters
    init_num_replicas = job_spec.initial_number_of_replicas

    if (dist_family == TemperedDistributionFamily.BOLTZMANN
        and type(sched_parameters) == DistributionSchedule):

        # TODO: set these defaults in extended job spec
        default_acceptance_rate = 0.2
        default_decrement = 0.01
        default_opt_quantity = acceptance_rate
        max_beta = 1.0
        min_beta = sched_parameters.minimum_beta

        dos_estimator = WHAM(BoltzmannEnsemble)
        schedule_optimizer = SingleParameterScheduleOptimizer(
            default_acceptance_rate, max_beta, min_beta, default_decrement,
            default_opt_quantity, 'beta')
        initial_schedule = make_geometric_schedule(
            'beta', init_num_replicas, min_beta, max_beta)

        return dict(dos_estimator=dos_estimator,
                    schedule_optimizer=schedule_optimizer,
                    initial_schedule=initial_schedule)
    else:
        raise ValueError(
            ("Incompatible distribution family "
             "('{}') and initial schedule parameters ('{}')".format(
                 dist_family, sched_parameters)))


def get_default_params():
    # TODO: get these from an extended job spec
    re_params = {'num_production_samples': 20000,
                 'num_optimization_samples': 5000,
                 'dump_interval': 5000}
    local_sampling_params = {'hmc_num_adaption_steps': None}
    optimization_params = {'max_optimization_runs': 5}

    return re_params, local_sampling_params, optimization_params


class AbstractREJobController(ABC):
    '''
    Interface for Replica Exchange job controllers. They implement the main
    loop of running a simulation, optimizing the schedule, determining new
    initial states for the next simulation, setting it up and running it.
    '''

    def __init__(self, re_params, local_sampling_params, optimization_params,
                 re_runner, storage_backend, schedule_optimizer,
                 dos_estimator, initial_schedule, basename=''):
        '''
        Initializes a Replica Exchange job controller.

        Arguments contain everything required for running simulations and
        optimizing schedules.

        Args:
            re_params(dict): Replica Exchange-specific parameters
            local_sampling_params(dict): local sampling-specific parameters
            optimization_params(dict): schedule optimization-related parameters
            re_runner(:class:`AbstractRERunner`): runner which runs an RE
              simulation (depends on the environment) 
            base_storage(:class:`AbstractStorage`:): storage backend for
              reading / writing strings from / to permanent simulation storage
            schedule_optimizer(:class:`AbstractScheduleOptimizer`): schedule
              optimizer which calculates a new schedule based on
              an estimate for the density of states
            dos_estimator(:class:`WHAM`): WHAM object which estimates the
              density of states from samples of a previous simulation
            initial_schedule(dict`): initial parameter schedule
              maker object which calculates a very first Replica Exchange
              schedule
            basename(str): optional basename to the simulation storage path
              (required for running locally or when reusing an existing bucket)
        '''
        self._re_runner = re_runner
        self._initial_schedule = initial_schedule
        self._schedule_optimizer = schedule_optimizer
        self._dos_estimator = dos_estimator
        self._storage_backend = storage_backend
        self._basename = basename
        self._re_params = re_params
        self._local_sampling_params = local_sampling_params
        self._optimization_params = optimization_params

    @abstractmethod
    def _scale_environment(self, num_replicas):
        '''
        Scale up / down the environment to the given numer of replicas.

        Args:
            num_replicas(int): number of replicas
        '''
        pass

    def _calculate_schedule_from_dos(self, previous_storage, dos):
        '''
        Calculates an optimized schedule given a previous simulation and its
        resulting density of states estimate.

        Args:
            previous_storage(:class:`SimulationStorage`): storage for previous
              simulation
            dos(:class:`np.array`): the density of states estimate obtained from
              the previous simulation

        Returns:
            dict: optimized schedule
        '''
        energies = previous_storage.load_all_energies()
        schedule = self._schedule_optimizer.optimize(dos, energies)

        return schedule

    def optimize_schedule(self):
        '''
        Run schedule optimization loop.

        This is the main loop in this class: first, an initial schedule is
        calculated and a very first simulation is run. Its samples are then
        used to calculate an estimate of the density of states, which is then
        used to calculate the schedule and initial states for the next
        optimization run..
        Its results are then used to improve the schedule in another run and
        so on and so forth.
        '''
        dos = None
        previous_schedule = None
        previous_storage = None
        opt_params = self._optimization_params

        max_runs = opt_params['max_optimization_runs']
        for run_counter in range(max_runs):
            log('Schedule optimization simulation #{}/{} started'.format(
                run_counter + 1, max_runs))
            current_storage = SimulationStorage(
                self._basename, 'optimization_run{}'.format(run_counter),
                self._storage_backend)
            if previous_schedule is not None:
                schedule = self._calculate_schedule_from_dos(
                    previous_storage, dos)
                msg_part1 = 'Calculated schedule for optimization run '
                msg_part2 = '{}/{} with {} replicas'.format(
                    run_counter, max_runs, schedule_length(schedule))
                log(msg_part1 + msg_part2)
            else:
                schedule = self._initial_schedule

            self._setup_simulation(current_storage, schedule, previous_storage)
            self._do_single_run(current_storage)
            dos = current_storage.load_dos()

            if previous_schedule is not None and optimization_converged(
                schedule, previous_schedule):
                break

            previous_storage = current_storage
            previous_schedule = schedule
        else:
            log(('Maximum number of optimization runs reached. '
                 'Schedule optimization might not have converged'))
        final_schedule = self._calculate_schedule_from_dos(
            current_storage, dos)

        return current_storage, final_schedule

    def _fill_config_template(self, storage, previous_storage, schedule,
                              prod=False):
        '''
        Fills in the config template with run-specific values.

        Args:
            current_storage(:class:`SimulationStorage`): storage for simulation
              to be set up
            previous_storage(:class:`SimulationStorage`): storage for previous
              simulation
            schedule(dict): schedule of the current simulation
            prod(bool): whether this is the production run or not
        '''
        updates = {'local_sampling': {}, 'general': {}, }
        if previous_storage is not None:
            updates['local_sampling'] = {
                'timesteps': dir_structure.INITIAL_TIMESTEPS_FILE_NAME}
            updates['general'] = {
                'initial_states': dir_structure.INITIAL_STATES_FILE_NAME}
        if prod:
            num_samples = self._re_params['num_production_samples']
        else:
            num_samples = self._re_params['num_optimization_samples']

        adapt_limit = self._local_sampling_params['hmc_num_adaption_steps']
        adapt_limit = adapt_limit or 0.1 * num_samples
        updates['local_sampling']['timestep_adaption_limit'] = adapt_limit

        updates['general'] = {'n_iterations': num_samples,
                              'output_path': storage.sim_path,
                              'num_replicas': schedule_length(schedule),
                              'basename': storage._basename}
        updates['re'] = {'schedule': dir_structure.SCHEDULE_FILE_NAME,
                         'dump_interval': self._re_params['dump_interval']}

        return updates

    def _setup_simulation(self, current_storage, schedule, previous_storage=None,
                          prod=False):
        '''
        Sets up a simulation such that a RE runner only has to start it.

        Setting up a simulation involves determining initial values for local
        sampling, writing them to the simulation folder, completing the
        simulation config and using it to write a config file to the simulation
        folder.

        Args:
            current_storage(:class:`SimulationStorage`): storage for current
              simulation
            schedule(dict): Replica Exchange schedule
            previous_storage(:class:`SimulationStorage`): storage for previous
              simulation
            prod(bool): whether this is the production run or not
        '''
        if previous_storage is not None:
            setup_timesteps(current_storage, schedule, previous_storage)
            setup_initial_states(current_storage, schedule, previous_storage)

        config_dict = self._fill_config_template(
            current_storage, previous_storage, schedule, prod)
        current_storage.save_config(config_dict)
        current_storage.save_schedule(schedule)
        self._scale_environment(schedule_length(schedule))

    def _do_single_run(self, storage):
        '''
        Run a single Replica Exchange simulation, estimate the density of
        states and write it to the simulation folder.

        Args:
            storage(:class:`SimulationStorage`): storage for simulation
              to be set up

        Returns:
          :class:`np.array`: density of states estimate
        '''
        self._re_runner.run_sampling(storage)
        energies = storage.load_all_energies()
        schedule = storage.load_schedule()
        dos = self._dos_estimator.estimate_dos(energies, schedule)
        storage.save_dos(dos)

    def run_job(self):
        '''
        Runs a complete Replica Exchange sampling job.

        This comprises schedule optimization and a final production run.
        '''
        optimization_result = self.optimize_schedule()
        final_opt_storage, final_schedule = optimization_result

        prod_storage = SimulationStorage(self._basename, 'production_run')
        self._setup_simulation(prod_storage, final_schedule,
                               final_opt_storage, prod=True)
        self._do_single_run(prod_storage.config_file_name)


class LocalREJobController(AbstractREJobController):
    '''
    Local Replica Exchange job controller, which does not scale up / down
    the environment.
    '''

    def _scale_environment(self, _):
        pass<|MERGE_RESOLUTION|>--- conflicted
+++ resolved
@@ -1,27 +1,15 @@
 from abc import ABC, abstractmethod
 
-<<<<<<< HEAD
-import numpy as np
-import yaml
-from resaas.common.storage import SimulationStorage
-from resaas.common.storage import default_dir_structure as dir_structure
+
+from resaas.schedule_estimation.schedule_optimizers import SingleParameterScheduleOptimizer
+
 from resaas.schedule_estimation.dos_estimators import WHAM, BoltzmannEnsemble
-from resaas.schedule_estimation.schedule_optimizers import \
-    SingleParameterScheduleOptimizer
-
-=======
-import yaml
-
-from resaas.schedule_estimation.dos_estimators import WHAM, BoltzmannEnsemble
-from resaas.schedule_estimation.schedule_optimizers import SingleParameterScheduleOptimizer
 from resaas.schedule_estimation.optimization_quantities import acceptance_rate
 from resaas.re_job_controller.initial_schedules import make_geometric_schedule
-from resaas.common.storage import (
-    SimulationStorage, default_dir_structure as dir_structure)
+from resaas.common.storage import SimulationStorage, default_dir_structure as dir_structure
 from resaas.common.spec import TemperedDistributionFamily, DistributionSchedule
->>>>>>> 63643ca6
-from .initial_setup import setup_initial_states, setup_timesteps
-from .util import schedule_length
+from resaas.re_job_controller.initial_setup import setup_initial_states, setup_timesteps
+from resaas.re_job_controller.util import schedule_length
 
 
 def log(msg):
@@ -30,32 +18,32 @@
 
 
 cfg_template = {
-    're': {
-        'swap_interval': 5,
-        'status_interval': 100,
-        'dump_interval': 1000,
-        'statistics_update_interval': 100,
-        'schedule': None
+    "re": {
+        "swap_interval": 5,
+        "status_interval": 100,
+        "dump_interval": 1000,
+        "statistics_update_interval": 100,
+        "schedule": None,
     },
-    'general': {
-        'n_iterations': None,
-        'basename': None,
-        'output_path': None,
-        'initial_states': None,
-        'num_replicas': None
+    "general": {
+        "n_iterations": None,
+        "basename": None,
+        "output_path": None,
+        "initial_states": None,
+        "num_replicas": None,
     },
-    'local_sampling': {
-        'n_steps': 20,
-        'timesteps': None,
-        'timestep_adaption_limit': None,
-        'adaption_uprate': 1.05,
-        'adaption_downrate': 0.95,
-    }
+    "local_sampling": {
+        "n_steps": 20,
+        "timesteps": None,
+        "timestep_adaption_limit": None,
+        "adaption_uprate": 1.05,
+        "adaption_downrate": 0.95,
+    },
 }
 
 
 def optimization_converged(schedule, previous_schedule):
-    '''
+    """
     Check for convergence of schedule optimization.
 
     We say that the optimization converged if two subsequent schedules
@@ -65,24 +53,26 @@
     Args:
         schedule(dict): a schedule obtained from an iteration
         previous_schedule(dict): schedule obtained from the iteration after
-    '''
+    """
     return schedule_length(schedule) == schedule_length(previous_schedule)
 
 
 def optimization_objects_from_spec(job_spec):
-    '''
+    """
     Instantiates DOS estimator, schedule optimizer and initial
     schedule from a job specification.
 
     Args:
         job_spec(:class:`JobSpec`): job specification
-    '''
+    """
     dist_family = job_spec.tempered_dist_family
     sched_parameters = job_spec.initial_schedule_parameters
     init_num_replicas = job_spec.initial_number_of_replicas
 
-    if (dist_family == TemperedDistributionFamily.BOLTZMANN
-        and type(sched_parameters) == DistributionSchedule):
+    if (
+        dist_family == TemperedDistributionFamily.BOLTZMANN
+        and type(sched_parameters) == DistributionSchedule
+    ):
 
         # TODO: set these defaults in extended job spec
         default_acceptance_rate = 0.2
@@ -93,43 +83,64 @@
 
         dos_estimator = WHAM(BoltzmannEnsemble)
         schedule_optimizer = SingleParameterScheduleOptimizer(
-            default_acceptance_rate, max_beta, min_beta, default_decrement,
-            default_opt_quantity, 'beta')
-        initial_schedule = make_geometric_schedule(
-            'beta', init_num_replicas, min_beta, max_beta)
-
-        return dict(dos_estimator=dos_estimator,
-                    schedule_optimizer=schedule_optimizer,
-                    initial_schedule=initial_schedule)
+            default_acceptance_rate,
+            max_beta,
+            min_beta,
+            default_decrement,
+            default_opt_quantity,
+            "beta",
+        )
+        initial_schedule = make_geometric_schedule("beta", init_num_replicas, min_beta, max_beta)
+
+        return dict(
+            dos_estimator=dos_estimator,
+            schedule_optimizer=schedule_optimizer,
+            initial_schedule=initial_schedule,
+        )
     else:
         raise ValueError(
-            ("Incompatible distribution family "
-             "('{}') and initial schedule parameters ('{}')".format(
-                 dist_family, sched_parameters)))
+            (
+                "Incompatible distribution family "
+                "('{}') and initial schedule parameters ('{}')".format(
+                    dist_family, sched_parameters
+                )
+            )
+        )
 
 
 def get_default_params():
     # TODO: get these from an extended job spec
-    re_params = {'num_production_samples': 20000,
-                 'num_optimization_samples': 5000,
-                 'dump_interval': 5000}
-    local_sampling_params = {'hmc_num_adaption_steps': None}
-    optimization_params = {'max_optimization_runs': 5}
+    re_params = {
+        "num_production_samples": 20000,
+        "num_optimization_samples": 5000,
+        "dump_interval": 5000,
+    }
+    local_sampling_params = {"hmc_num_adaption_steps": None}
+    optimization_params = {"max_optimization_runs": 5}
 
     return re_params, local_sampling_params, optimization_params
 
 
 class AbstractREJobController(ABC):
-    '''
+    """
     Interface for Replica Exchange job controllers. They implement the main
     loop of running a simulation, optimizing the schedule, determining new
     initial states for the next simulation, setting it up and running it.
-    '''
-
-    def __init__(self, re_params, local_sampling_params, optimization_params,
-                 re_runner, storage_backend, schedule_optimizer,
-                 dos_estimator, initial_schedule, basename=''):
-        '''
+    """
+
+    def __init__(
+        self,
+        re_params,
+        local_sampling_params,
+        optimization_params,
+        re_runner,
+        storage_backend,
+        schedule_optimizer,
+        dos_estimator,
+        initial_schedule,
+        basename="",
+    ):
+        """
         Initializes a Replica Exchange job controller.
 
         Arguments contain everything required for running simulations and
@@ -140,7 +151,7 @@
             local_sampling_params(dict): local sampling-specific parameters
             optimization_params(dict): schedule optimization-related parameters
             re_runner(:class:`AbstractRERunner`): runner which runs an RE
-              simulation (depends on the environment) 
+              simulation (depends on the environment)
             base_storage(:class:`AbstractStorage`:): storage backend for
               reading / writing strings from / to permanent simulation storage
             schedule_optimizer(:class:`AbstractScheduleOptimizer`): schedule
@@ -153,7 +164,7 @@
               schedule
             basename(str): optional basename to the simulation storage path
               (required for running locally or when reusing an existing bucket)
-        '''
+        """
         self._re_runner = re_runner
         self._initial_schedule = initial_schedule
         self._schedule_optimizer = schedule_optimizer
@@ -166,16 +177,16 @@
 
     @abstractmethod
     def _scale_environment(self, num_replicas):
-        '''
+        """
         Scale up / down the environment to the given numer of replicas.
 
         Args:
             num_replicas(int): number of replicas
-        '''
+        """
         pass
 
     def _calculate_schedule_from_dos(self, previous_storage, dos):
-        '''
+        """
         Calculates an optimized schedule given a previous simulation and its
         resulting density of states estimate.
 
@@ -187,14 +198,14 @@
 
         Returns:
             dict: optimized schedule
-        '''
+        """
         energies = previous_storage.load_all_energies()
         schedule = self._schedule_optimizer.optimize(dos, energies)
 
         return schedule
 
     def optimize_schedule(self):
-        '''
+        """
         Run schedule optimization loop.
 
         This is the main loop in this class: first, an initial schedule is
@@ -204,25 +215,26 @@
         optimization run..
         Its results are then used to improve the schedule in another run and
         so on and so forth.
-        '''
+        """
         dos = None
         previous_schedule = None
         previous_storage = None
         opt_params = self._optimization_params
 
-        max_runs = opt_params['max_optimization_runs']
+        max_runs = opt_params["max_optimization_runs"]
         for run_counter in range(max_runs):
-            log('Schedule optimization simulation #{}/{} started'.format(
-                run_counter + 1, max_runs))
+            log(
+                "Schedule optimization simulation #{}/{} started".format(run_counter + 1, max_runs)
+            )
             current_storage = SimulationStorage(
-                self._basename, 'optimization_run{}'.format(run_counter),
-                self._storage_backend)
+                self._basename, "optimization_run{}".format(run_counter), self._storage_backend
+            )
             if previous_schedule is not None:
-                schedule = self._calculate_schedule_from_dos(
-                    previous_storage, dos)
-                msg_part1 = 'Calculated schedule for optimization run '
-                msg_part2 = '{}/{} with {} replicas'.format(
-                    run_counter, max_runs, schedule_length(schedule))
+                schedule = self._calculate_schedule_from_dos(previous_storage, dos)
+                msg_part1 = "Calculated schedule for optimization run "
+                msg_part2 = "{}/{} with {} replicas".format(
+                    run_counter, max_runs, schedule_length(schedule)
+                )
                 log(msg_part1 + msg_part2)
             else:
                 schedule = self._initial_schedule
@@ -232,22 +244,25 @@
             dos = current_storage.load_dos()
 
             if previous_schedule is not None and optimization_converged(
-                schedule, previous_schedule):
+                schedule, previous_schedule
+            ):
                 break
 
             previous_storage = current_storage
             previous_schedule = schedule
         else:
-            log(('Maximum number of optimization runs reached. '
-                 'Schedule optimization might not have converged'))
-        final_schedule = self._calculate_schedule_from_dos(
-            current_storage, dos)
+            log(
+                (
+                    "Maximum number of optimization runs reached. "
+                    "Schedule optimization might not have converged"
+                )
+            )
+        final_schedule = self._calculate_schedule_from_dos(current_storage, dos)
 
         return current_storage, final_schedule
 
-    def _fill_config_template(self, storage, previous_storage, schedule,
-                              prod=False):
-        '''
+    def _fill_config_template(self, storage, previous_storage, schedule, prod=False):
+        """
         Fills in the config template with run-specific values.
 
         Args:
@@ -257,34 +272,38 @@
               simulation
             schedule(dict): schedule of the current simulation
             prod(bool): whether this is the production run or not
-        '''
-        updates = {'local_sampling': {}, 'general': {}, }
+        """
+        updates = {
+            "local_sampling": {},
+            "general": {},
+        }
         if previous_storage is not None:
-            updates['local_sampling'] = {
-                'timesteps': dir_structure.INITIAL_TIMESTEPS_FILE_NAME}
-            updates['general'] = {
-                'initial_states': dir_structure.INITIAL_STATES_FILE_NAME}
+            updates["local_sampling"] = {"timesteps": dir_structure.INITIAL_TIMESTEPS_FILE_NAME}
+            updates["general"] = {"initial_states": dir_structure.INITIAL_STATES_FILE_NAME}
         if prod:
-            num_samples = self._re_params['num_production_samples']
+            num_samples = self._re_params["num_production_samples"]
         else:
-            num_samples = self._re_params['num_optimization_samples']
-
-        adapt_limit = self._local_sampling_params['hmc_num_adaption_steps']
+            num_samples = self._re_params["num_optimization_samples"]
+
+        adapt_limit = self._local_sampling_params["hmc_num_adaption_steps"]
         adapt_limit = adapt_limit or 0.1 * num_samples
-        updates['local_sampling']['timestep_adaption_limit'] = adapt_limit
-
-        updates['general'] = {'n_iterations': num_samples,
-                              'output_path': storage.sim_path,
-                              'num_replicas': schedule_length(schedule),
-                              'basename': storage._basename}
-        updates['re'] = {'schedule': dir_structure.SCHEDULE_FILE_NAME,
-                         'dump_interval': self._re_params['dump_interval']}
+        updates["local_sampling"]["timestep_adaption_limit"] = adapt_limit
+
+        updates["general"] = {
+            "n_iterations": num_samples,
+            "output_path": storage.sim_path,
+            "num_replicas": schedule_length(schedule),
+            "basename": storage._basename,
+        }
+        updates["re"] = {
+            "schedule": dir_structure.SCHEDULE_FILE_NAME,
+            "dump_interval": self._re_params["dump_interval"],
+        }
 
         return updates
 
-    def _setup_simulation(self, current_storage, schedule, previous_storage=None,
-                          prod=False):
-        '''
+    def _setup_simulation(self, current_storage, schedule, previous_storage=None, prod=False):
+        """
         Sets up a simulation such that a RE runner only has to start it.
 
         Setting up a simulation involves determining initial values for local
@@ -299,19 +318,18 @@
             previous_storage(:class:`SimulationStorage`): storage for previous
               simulation
             prod(bool): whether this is the production run or not
-        '''
+        """
         if previous_storage is not None:
             setup_timesteps(current_storage, schedule, previous_storage)
             setup_initial_states(current_storage, schedule, previous_storage)
 
-        config_dict = self._fill_config_template(
-            current_storage, previous_storage, schedule, prod)
+        config_dict = self._fill_config_template(current_storage, previous_storage, schedule, prod)
         current_storage.save_config(config_dict)
         current_storage.save_schedule(schedule)
         self._scale_environment(schedule_length(schedule))
 
     def _do_single_run(self, storage):
-        '''
+        """
         Run a single Replica Exchange simulation, estimate the density of
         states and write it to the simulation folder.
 
@@ -321,7 +339,7 @@
 
         Returns:
           :class:`np.array`: density of states estimate
-        '''
+        """
         self._re_runner.run_sampling(storage)
         energies = storage.load_all_energies()
         schedule = storage.load_schedule()
@@ -329,25 +347,24 @@
         storage.save_dos(dos)
 
     def run_job(self):
-        '''
+        """
         Runs a complete Replica Exchange sampling job.
 
         This comprises schedule optimization and a final production run.
-        '''
+        """
         optimization_result = self.optimize_schedule()
         final_opt_storage, final_schedule = optimization_result
 
-        prod_storage = SimulationStorage(self._basename, 'production_run')
-        self._setup_simulation(prod_storage, final_schedule,
-                               final_opt_storage, prod=True)
+        prod_storage = SimulationStorage(self._basename, "production_run")
+        self._setup_simulation(prod_storage, final_schedule, final_opt_storage, prod=True)
         self._do_single_run(prod_storage.config_file_name)
 
 
 class LocalREJobController(AbstractREJobController):
-    '''
+    """
     Local Replica Exchange job controller, which does not scale up / down
     the environment.
-    '''
+    """
 
     def _scale_environment(self, _):
         pass