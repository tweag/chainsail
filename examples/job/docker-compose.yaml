--- conflicted
+++ resolved
@@ -71,11 +71,7 @@
     image: "graphiteapp/graphite-statsd"
     restart: "always"
     ports:
-<<<<<<< HEAD
-      # - "80:80"
-=======
       - "80:8080"
->>>>>>> 2ae2a84e
       - "2003-2004:2003-2004"
       - "2023-2024:2023-2024"
       - "8125:8125/udp"
