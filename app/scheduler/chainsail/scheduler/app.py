"""
Scheduler REST API and endpoint specifications
"""
import functools
import logging
<<<<<<< HEAD
from datetime import datetime
import json
=======
>>>>>>> 2061139a
import os
from datetime import datetime

<<<<<<< HEAD
=======
from celery import chain
>>>>>>> 2061139a
from chainsail.common.custom_logging import configure_logging
from chainsail.common.spec import JobSpecSchema
from chainsail.scheduler.config import load_scheduler_config
from chainsail.scheduler.core import app, db, firebase_app, use_dev_user
from chainsail.scheduler.db import (
    JobViewSchema,
    NodeViewSchema,
    TblJobs,
    TblNodes,
    TblUsers,
)
from chainsail.scheduler.jobs import JobStatus
from chainsail.scheduler.tasks import (
    get_signed_url,
    logger,
    scale_job_task,
    start_job_task,
    stop_job_task,
    update_signed_url_task,
    watch_job_task,
    zip_results_task,
<<<<<<< HEAD
    update_signed_url_task,
)
from chainsail.scheduler.utils import (
    get_signed_url,
    get_s3_client_and_container,
=======
>>>>>>> 2061139a
)
from cloudstorage.exceptions import NotFoundError
from firebase_admin.auth import (
    ExpiredIdTokenError,
    InvalidIdTokenError,
    RevokedIdTokenError,
    verify_id_token,
)
from flask import abort, jsonify, request

logger = logging.getLogger("chainsail.scheduler")

scheduler_config = load_scheduler_config()
configure_logging("chainsail.scheduler", "INFO", scheduler_config.remote_logging_config_path)


from cloudstorage.exceptions import NotFoundError
from celery import chain
from flask import abort, jsonify, request
from firebase_admin.auth import (
    ExpiredIdTokenError,
    InvalidIdTokenError,
    RevokedIdTokenError,
    verify_id_token,
)
import shortuuid


logger = logging.getLogger("chainsail.scheduler")

scheduler_config = load_scheduler_config()
configure_logging("chainsail.scheduler", "INFO", scheduler_config.remote_logging_config_path)

SCHEDULER_CONFIG = load_scheduler_config()
USER_PROB_BLOB_ROOT = "user_probs/"
USER_PROB_URL_EXPIRY_TIME = 31540000  # in seconds; approximately a year


def _is_dev_mode():
    try:
        is_dev = os.environ["PYTHON_ENV"] == "development" or os.environ["PYTHON_ENV"] == "dev"
        return is_dev
    except:
        return False


def check_user(func):
    @functools.wraps(func)
    def wrapper(*args, **kwargs):
        # Get the current users email address
        # If firebase is enabled, verify the users using the token provided in the authorization header
        if firebase_app is not None:
            try:
                id_token = request.headers["Authorization"].split(" ").pop()
                claims = verify_id_token(id_token, app=firebase_app)
            except (
                KeyError,
                InvalidIdTokenError,
                ExpiredIdTokenError,
                RevokedIdTokenError,
            ) as e:
                return {
                    "message": f"Invalid/Expired/Revoked account token. Logging out and in again may refresh the token. If the problem persists, please contact support@chainsail.io. Error: {e}"
                }, 401
            user_id = claims.get("user_id", None)
            if not user_id:
                # empty uid
                return {
                    "message": "Unauthorized access: No user ID found in token claim. Logging out and in again may solve this issue. If the problem persists, please contact support@chainsail.io."
                }, 401
            email = claims.get("email", None)
            if not email:
                # empty email
                return {
                    "message": "Unauthorized access: No email found in token claim. Logging out and in again may solve this issue. If the problem persists, please contact support@chainsail.io."
                }, 401
            user = TblUsers.query.filter_by(email=email).first()
            if not user:
                # unregistered user
                return (
                    {
                        "message": f"Unauthorized access. Please contact support@chainsail.io to be granted access to Chainsail. Error: User with email {email} not found in database."
                    },
                    403,
                )
            if not user.is_allowed:
                # user not allowed
                return {
                    "message": f"Unauthorized access. Please contact support@chainsail.io to be granted access to Chainsail. Error: User with email {email} is not allowed to use the services."
                }, 403
        # If firebase is disabled, we assume we are in "dev" mode with a specific user and
        # do NOT check if the user exists in our internal auth table.
        else:
            user_id = use_dev_user
        kwargs.update(user_id=user_id)
        value = func(*args, **kwargs)
        return value

    return wrapper


def find_job(job_id, user_id=None):
    if _is_dev_mode() or user_id is None:
        job = TblJobs.query.filter_by(id=job_id).first()
        if not job:
            abort(404, "job does not exist")
    elif not _is_dev_mode():
        job = TblJobs.query.filter_by(id=job_id, user_id=user_id).first()
        if not job:
            abort(404, "job does not exist for this user")
    return job


def get_zip_chain(job_id):
    return chain(zip_results_task.si(job_id), update_signed_url_task.si(job_id))


def validate_uploaded_files(flask_file_objs):
    # No use using logger here as the user won't be able to see it (no user ID).
    # Include user id in error message to be able to associate this with a user.
    # No check whether the single file uploaded is a valid zip file, as this is
    # being done on the frontend side.
    if len(flask_file_objs) == 0:
        raise FileNotFoundError("No file uploaded by user with id {user_id}")
    elif len(flask_file_objs) > 1:
        raise ValueError("More than one file uploaded by user with id {user_id}")


def save_uploaded_user_prob(flask_file_obj, user_id):
    """Saves a werkzeug FileStorage object to a blob with a random name
    that contains the user ID
    """
    s3, container = get_s3_client_and_container()
    blob_name = os.path.join(USER_PROB_BLOB_ROOT, f"{user_id}_{shortuuid.uuid()}.zip")
    s3.upload_fileobj(flask_file_obj, container, blob_name)
    return blob_name


@app.route("/job/<job_id>", methods=["GET"])
@check_user
def get_job(job_id, user_id):
    """List a single job"""
    job = find_job(job_id, user_id)
    return JobViewSchema().jsonify(job, many=False)


@app.route("/job", methods=["POST"])
@check_user
def create_job(user_id):
    """Create a job"""
    uploaded_files = list(request.files.values())
    validate_uploaded_files(uploaded_files)
    user_prob_blob_name = save_uploaded_user_prob(uploaded_files[0], user_id)
    signed_url = get_signed_url(user_prob_blob_name, USER_PROB_URL_EXPIRY_TIME)
    form_data = {
        "probability_definition": signed_url,
        **dict(((k, json.loads(v)) for k, v in request.form.items())),
    }
    # Validate the provided job spec
    schema = JobSpecSchema()
    job_spec = schema.load(form_data)
    job = TblJobs(
        user_id=user_id,
        status=JobStatus.INITIALIZED.value,
        created_at=datetime.utcnow(),
        spec=schema.dumps(job_spec),
    )
    db.session.add(job)
    db.session.commit()
    logger.info(f"Created job #{job.id}.", extra={"job_id": job.id})
    return jsonify({"job_id": job.id})


@app.route("/job/<job_id>/start", methods=["POST"])
@check_user
def start_job(job_id, user_id):
    """Start a single job"""
    job = find_job(job_id, user_id)
    job.status = JobStatus.STARTING.value
    logger.info(f"Starting job #{job_id}...", extra={"job_id": job_id})
    db.session.commit()
    # Starts the watch process once the job is successfully started
    # The watch process will stop the job once it either succeeds or fails.
    zip_chain = get_zip_chain(job_id)
    start_job_task.apply_async(
        (job_id,),
        {},
        link=watch_job_task.si(job_id).set(
            link=stop_job_task.si(job_id, exit_status="success").set(link=zip_chain),
            link_error=stop_job_task.si(job_id, exit_status="failed"),
        ),
    )
    return ("ok", 200)


@app.route("/job/<job_id>/stop", methods=["POST"])
@check_user
def stop_job(job_id, user_id):
    """Start a single job"""
    job = find_job(job_id, user_id)
    job.status = JobStatus.STOPPING.value
    db.session.commit()

    zip_chain = get_zip_chain(job_id)
    stop_job_task.apply_async((job_id,), link=zip_chain)
    logger.info(f"Stopping job #{job_id}...", extra={"job_id": job_id})

    return ("ok", 200)


@app.route("/job/<job_id>/update_signed_url", methods=["POST"])
@check_user
def get_job_signed_url(job_id, user_id):
    find_job(job_id, user_id)
    try:
        signed_url = get_signed_url(job_id)
    except NotFoundError:
        return ("Results not zipped yet", 404)
    update_signed_url_task.apply_async((job_id, signed_url), {})
    return (signed_url, 200)


@app.route("/jobs", methods=["GET"])
@check_user
def get_jobs(user_id):
    """List all jobs"""
    if not _is_dev_mode():
        jobs = TblJobs.query.filter_by(user_id=user_id)
    else:
        jobs = TblJobs.query.all()
    return JobViewSchema().jsonify(jobs, many=True)


@app.route("/job/<job_id>/nodes", methods=["GET"])
def job_nodes(job_id):
    """List all nodes for a given job"""
    nodes = TblNodes.query.filter_by(job_id=job_id)
    return NodeViewSchema().jsonify(nodes, many=True)


@app.route("/internal/job/<job_id>/scale/<n_replicas>", methods=["POST"])
def scale_job(job_id, n_replicas):
    """Cheap and dirty way to allow for jobs to be scaled."""
    n_replicas = int(n_replicas)
    # FIXME: Ideally we could check authorization for internal endpoints
    find_job(job_id)
    logger.info(
        f"Scaling up job #{job_id} to {n_replicas} replicas...",
        extra={"job_id": job_id},
    )
    scaling_task = scale_job_task.apply_async((job_id, n_replicas), {})
    # Await the result, raising any exceptions that get thrown
    scaled = scaling_task.get()
    if not scaled:
        abort(409, "job is currently being scaled")
    return ("ok", 200)


@app.route("/internal/job/<job_id>/add_iteration/<iteration>", methods=["POST"])
def add_iteration(job_id, iteration):
    """Adds an iteration entry to a job's list of controller iterations"""
    # FIXME: Ideally we could check authorization for internal endpoints
    job = find_job(job_id)
    if job.controller_iterations is None:
        job.controller_iterations = []
    # .append(iteration) does not work, probably b/c lists are a mutable data type
    # or something like that
    job.controller_iterations = job.controller_iterations + [iteration]
    db.session.commit()
    return ("ok", 200)


if __name__ == "__main__":
    # Development server
    if _is_dev_mode():
        print("dev mode: user authentication switched off")
    db.create_all()
    app.run("0.0.0.0", debug=True)<|MERGE_RESOLUTION|>--- conflicted
+++ resolved
@@ -2,19 +2,23 @@
 Scheduler REST API and endpoint specifications
 """
 import functools
+import json
 import logging
-<<<<<<< HEAD
+import os
+
 from datetime import datetime
-import json
-=======
->>>>>>> 2061139a
-import os
-from datetime import datetime
-
-<<<<<<< HEAD
-=======
+
+import shortuuid
 from celery import chain
->>>>>>> 2061139a
+from cloudstorage.exceptions import NotFoundError
+from firebase_admin.auth import (
+    ExpiredIdTokenError,
+    InvalidIdTokenError,
+    RevokedIdTokenError,
+    verify_id_token,
+)
+from flask import abort, jsonify, request
+
 from chainsail.common.custom_logging import configure_logging
 from chainsail.common.spec import JobSpecSchema
 from chainsail.scheduler.config import load_scheduler_config
@@ -28,56 +32,23 @@
 )
 from chainsail.scheduler.jobs import JobStatus
 from chainsail.scheduler.tasks import (
-    get_signed_url,
-    logger,
     scale_job_task,
     start_job_task,
     stop_job_task,
-    update_signed_url_task,
     watch_job_task,
     zip_results_task,
-<<<<<<< HEAD
     update_signed_url_task,
 )
 from chainsail.scheduler.utils import (
     get_signed_url,
     get_s3_client_and_container,
-=======
->>>>>>> 2061139a
-)
-from cloudstorage.exceptions import NotFoundError
-from firebase_admin.auth import (
-    ExpiredIdTokenError,
-    InvalidIdTokenError,
-    RevokedIdTokenError,
-    verify_id_token,
-)
-from flask import abort, jsonify, request
+)
 
 logger = logging.getLogger("chainsail.scheduler")
 
 scheduler_config = load_scheduler_config()
 configure_logging("chainsail.scheduler", "INFO", scheduler_config.remote_logging_config_path)
 
-
-from cloudstorage.exceptions import NotFoundError
-from celery import chain
-from flask import abort, jsonify, request
-from firebase_admin.auth import (
-    ExpiredIdTokenError,
-    InvalidIdTokenError,
-    RevokedIdTokenError,
-    verify_id_token,
-)
-import shortuuid
-
-
-logger = logging.getLogger("chainsail.scheduler")
-
-scheduler_config = load_scheduler_config()
-configure_logging("chainsail.scheduler", "INFO", scheduler_config.remote_logging_config_path)
-
-SCHEDULER_CONFIG = load_scheduler_config()
 USER_PROB_BLOB_ROOT = "user_probs/"
 USER_PROB_URL_EXPIRY_TIME = 31540000  # in seconds; approximately a year
 
