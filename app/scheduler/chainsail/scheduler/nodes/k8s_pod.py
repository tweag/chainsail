import logging
import os
import time
from enum import Enum
from typing import Callable, Optional, Tuple

import kubernetes as kub
from chainsail.common.spec import JobSpec, JobSpecSchema
from chainsail.scheduler.config import (
    GeneralNodeConfig,
    K8sNodeConfig,
    SchedulerConfig,
    load_scheduler_config,
)
from chainsail.scheduler.db import TblJobs, TblNodes
from chainsail.scheduler.errors import (
    ConfigurationError,
    MissingNodeError,
    NodeError,
    ObjectConstructionError,
)
from chainsail.scheduler.nodes.base import Node, NodeStatus, NodeType
from kubernetes.client import (
    V1ConfigMap,
    V1KeyToPath,
    V1ObjectMeta,
    V1Pod,
    V1Service,
    V1ServicePort,
    V1ServiceSpec,
    V1Volume,
)
from kubernetes.client.rest import ApiException

logger = logging.getLogger("chainsail.scheduler")

DEP_INSTALL_TEMPLATE = """#!/usr/bin/env bash
set -ex
# Install dependencies (if any are provided)
{dep_install_commands}
"""
K8S_NAMESPACE = "default"
K8S_SSH_PUB_KEY = "pub"
K8S_SSH_PEM_KEY = "pem"
K8S_SSH_PEM_KEY_FILE = "id.pem"
PORT_RANGE_MIN = 4000


def monitor_deployment(pod: "K8sNode") -> bool:
    """Monitor the proper creation and startup of a pod.

    Args:
        pod: The pod instance to monitor

    Returns:
        A boolean indicating the success or failure of the pod creation
    """
    while True:
        pod.refresh_status()
        if pod.status == NodeStatus.CREATING:
            time.sleep(2)
            continue
        elif pod.status == NodeStatus.RUNNING:
            return True
        elif pod.status == NodeStatus.FAILED:
            logger.error("Pod failed during its creation process.")
            return False
        else:
            logger.error(
                f"Unexpected pod status during its creation process"
                f"Pod status: {pod.status.value}"
            )
            return False


def service_fqdn(svc_name: str) -> str:
    return f"{svc_name}.{K8S_NAMESPACE}.svc.cluster.local"


class K8sNode(Node):
    """A Chainsail node implementation which creates a Kubernetes Pod for each node."""

    NODE_TYPE = "KubernetesPod"
    _NAME_CM = "configmap-{}"
    _CM_FILE_USERCODE = "install_job_deps.sh"
    _CM_FILE_JOBSPEC = "job.json"
    _CM_FILE_SSHKEY = "authorized_keys"

    def __init__(
        self,
        name: str,
        is_controller: bool,
        config: GeneralNodeConfig,
        node_config: K8sNodeConfig,
        spec: JobSpec,
        representation: Optional[TblNodes] = None,
        status: Optional[NodeStatus] = NodeStatus.INITIALIZED,
        # If creating from existing resources, can specify the k8s objects
        pod: Optional[V1Pod] = None,
        service: Optional[V1Service] = None,
        configmap: Optional[V1ConfigMap] = None,
        address: Optional[str] = None,
    ):
        # Names
        self._name = name
        self._name_cm = self._NAME_CM.format(name)
        # Manifests
        self._pod = pod
        self._service = service
        self._configmap = configmap
        # Others
        self._is_controller = is_controller
        self._representation = representation
        self._config = config
        self._node_config = node_config
        self.spec = spec
        self._status = status
        self._address = address
        self.api = node_config.create_node_driver()

    def _user_install_script(self) -> str:
        install_commands = "\n".join(
            [d.installation_script for d in self.spec.dependencies]
        )
        script = DEP_INSTALL_TEMPLATE.format(dep_install_commands=install_commands)
        return script

    def _get_logs(self) -> str:
        try:
            events = self.api.list_namespaced_event(
                namespace=K8S_NAMESPACE,
                field_selector=f"involvedObject.name={self._name}",
            )
        except ApiException as e:
            logger.warning(f"Unable to fetch pod events. Exception: {e}")
            return ""
        logs = ""
        for x in events.items:
            if x.event_time:
                event_time = x.event_time.strftime("%Y-%m-%d %H:%M:%S %Z")
            elif x.first_timestamp:
                event_time = x.first_timestamp.strftime("%Y-%m-%d %H:%M:%S %Z")
            else:
                event_time = "unknown event time"
            logs += "{:23}   {}   {}   {:10}   {}\n".format(
                event_time,
                x.involved_object.kind,
                x.involved_object.name,
                x.reason,
                x.message,
            )
        return logs

    def _read_pod(self) -> V1Pod:
        pod = self.api.read_namespaced_pod(name=self._name, namespace=K8S_NAMESPACE)
        return pod

    def _all_exist(self) -> bool:
        exist = self._pod and self._configmap
        return exist

    def _any_exists(self) -> bool:
        exist = self._pod or self._configmap
        return exist

    def _create_configmap(self) -> V1ConfigMap:
        install_script_src = self._user_install_script()
        configmap = kub.client.V1ConfigMap(
            api_version="v1",
            kind="ConfigMap",
            metadata=kub.client.V1ObjectMeta(name=self._name_cm, labels={"app": "rex"}),
            data={
                self._CM_FILE_USERCODE: install_script_src,
                self._CM_FILE_JOBSPEC: JobSpecSchema().dumps(self.spec),
            },
        )
        return configmap

    def _create_pod(self) -> V1Pod:
        if self._is_controller:
            return self._create_controller_pod()
        else:
            return self._create_worker_pod()

    def _create_worker_pod(self) -> V1Pod:
        ## VOLUMES
        job_volume = kub.client.V1Volume(
            name="job-volume", config_map=kub.client.V1ConfigMapVolumeSource(name=self._name_cm)
        )
        config_volume = kub.client.V1Volume(
            name="config-volume",
            config_map=kub.client.V1ConfigMapVolumeSource(
                name=self._node_config.config_configmap_name,
                # `default_mode` argument:
                # - Used to set permissions on created files by default.
                #   Source: https://kubernetes.io/docs/reference/kubernetes-api/config-and-storage-resources/volume/
                # - Requires an octal integer value.
                #   Source: https://stackoverflow.com/questions/11620151/what-do-numbers-starting-with-0-mean-in-python
                default_mode=0o700,
            ),
        )
        ## CONTAINERS
        # TODO: Add something to replace `--log-driver=gcplogs` for every container
        # -> See this issue : https://github.com/kubernetes/kubernetes/issues/15478
        # HTTPStan Container
        httpstan_container = kub.client.V1Container(
            name="httpstan",
            image=self._config.httpstan_image,
            env=[kub.client.V1EnvVar(name="HTTPSTAN_PORT", value="8082")],
            image_pull_policy=self._node_config.image_pull_policy,
        )
        # User code container
        install_script_target = os.path.join("/chainsail", self._CM_FILE_USERCODE)
        startup_probe_usercode = kub.client.V1Probe(
            tcp_socket=kub.client.V1TCPSocketAction(port=50052),
            period_seconds=1,
            failure_threshold=300,
        )
        user_code_container = kub.client.V1Container(
            name="user-code",
            image=self._config.user_code_image,
            image_pull_policy=self._node_config.image_pull_policy,
            args=[
                "python",
                "/app/app/user_code_server/chainsail/user_code_server/__init__.py",
            ],
            ports=[kub.client.V1ContainerPort(container_port=50052)],
            startup_probe=startup_probe_usercode,
            env=[
                kub.client.V1EnvVar(
                    name="USER_PROB_URL", value=self.spec.probability_definition
                ),
                kub.client.V1EnvVar(
                    name="USER_INSTALL_SCRIPT", value=install_script_target
                ),
                kub.client.V1EnvVar(name="USER_CODE_SERVER_PORT", value="50052"),
                kub.client.V1EnvVar(
                    name="REMOTE_LOGGING_CONFIG_PATH",
                    value="/chainsail/remote_logging.yaml",
                ),
            ],
            volume_mounts=[
                kub.client.V1VolumeMount(
                    name="config-volume",
                    mount_path="/chainsail/remote_logging.yaml",
                    sub_path="remote_logging.yaml",
                ),
                kub.client.V1VolumeMount(
                    name="job-volume",
                    mount_path=install_script_target,
                    sub_path=self._CM_FILE_USERCODE,
                ),
            ],
        )
        # Worker container
        container_cmd = [self._config.cmd] + self._config.args
<<<<<<< HEAD
        container_cmd = [
            arg.format(job_id=self.representation.job.id) for arg in container_cmd
        ]
        # this startup probe checks the state of the gRPC server
        if self._is_controller:
            startup_probe = kub.client.V1Probe(
                tcp_socket=kub.client.V1TCPSocketAction(port=50051),
                period_seconds=2,
                failure_threshold=60,
            )
        # startup probe for workers checks the state of the ssh server
        else:
            startup_probe = kub.client.V1Probe(
                tcp_socket=kub.client.V1TCPSocketAction(port=26),
                period_seconds=2,
                failure_threshold=60,
            )
=======
        container_cmd = [arg.format(job_id=self.representation.job.id) for arg in container_cmd]
        ssh_private_key_filename = os.path.basename(self._node_config.ssh_private_key_path)
>>>>>>> adaa8f21
        container = kub.client.V1Container(
            name="rex",
            image=self._config.image,
            image_pull_policy=self._node_config.image_pull_policy,
            args=container_cmd,
            volume_mounts=[
                kub.client.V1VolumeMount(name="config-volume", mount_path="/chainsail"),
<<<<<<< HEAD
                kub.client.V1VolumeMount(name="ssh-volume", mount_path="/root/.ssh"),
                kub.client.V1VolumeMount(
                    name="job-volume",
                    mount_path=f"/chainsail-jobspec/{self._CM_FILE_JOBSPEC}",
                    sub_path=self._CM_FILE_JOBSPEC,
=======
                kub.client.V1VolumeMount(
                    name="job-volume",
                    mount_path=f"/app/config/ssh/{self._CM_FILE_SSHKEY}",
                    sub_path=self._CM_FILE_SSHKEY,
>>>>>>> adaa8f21
                ),
            ],
            resources=kub.client.V1ResourceRequirements(
                requests={
                    "cpu": self._node_config.pod_cpu,
                    "memory": self._node_config.pod_memory,
                }
            ),
        )
        ## POD
        pod = kub.client.V1Pod(
            api_version="v1",
            kind="Pod",
            metadata=kub.client.V1ObjectMeta(
                name=self._name, labels={"app": "rex", "type": "worker"}
            ),
            spec=kub.client.V1PodSpec(
                containers=[httpstan_container, user_code_container, container],
                volumes=[job_volume, config_volume],
                tolerations=[kub.client.V1Toleration(key="app", value="chainsail")],
            ),
        )
        return pod

    def _create_controller_pod(self) -> V1Pod:
        ## VOLUMES
<<<<<<< HEAD
        # User code + Job spec
=======
>>>>>>> adaa8f21
        job_volume = kub.client.V1Volume(
            name="job-volume",
            config_map=kub.client.V1ConfigMapVolumeSource(name=self._name_cm),
        )
        # SSH key volume
        ssh_volume = V1Volume(
            name="ssh-volume",
            secret=kub.client.V1SecretVolumeSource(
                secret_name=self._node_config.ssh_key_secret,
                default_mode=0o600,
                items=[
                    V1KeyToPath(
                        key=K8S_SSH_PUB_KEY, path=self._CM_FILE_SSHKEY, mode=0o400
                    ),
                    V1KeyToPath(
                        key=K8S_SSH_PEM_KEY, path=K8S_SSH_PEM_KEY_FILE, mode=0o400
                    ),
                ],
            ),
        )
        config_volume = kub.client.V1Volume(
            name="config-volume",
            config_map=kub.client.V1ConfigMapVolumeSource(
<<<<<<< HEAD
                name=self._node_config.config_configmap_name, default_mode=0o600
=======
                name=self._node_config.config_configmap_name,
                # `default_mode` argument:
                # - Used to set permissions on created files by default.
                #   Source: https://kubernetes.io/docs/reference/kubernetes-api/config-and-storage-resources/volume/
                # - Requires an octal integer value.
                #   Source: https://stackoverflow.com/questions/11620151/what-do-numbers-starting-with-0-mean-in-python
                default_mode=0o700,
            ),
        )
        ## CONTAINERS
        # TODO: Add something to replace `--log-driver=gcplogs` for every container
        # -> See this issue : https://github.com/kubernetes/kubernetes/issues/15478
        # Controller container
        container_cmd = [self._config.cmd] + self._config.args
        container_cmd = [arg.format(job_id=self.representation.job.id) for arg in container_cmd]
        ssh_private_key_filename = os.path.basename(self._node_config.ssh_private_key_path)
        # this startup probe checks the state of the gRPC server
        startup_probe = kub.client.V1Probe(
            tcp_socket=kub.client.V1TCPSocketAction(port=50051),
            period_seconds=1,
            failure_threshold=300,
        )
        container = kub.client.V1Container(
            name="rex",
            image=self._config.image,
            args=container_cmd,
            ports=[kub.client.V1ContainerPort(container_port=50051)],
            startup_probe=startup_probe,
            volume_mounts=[
                kub.client.V1VolumeMount(name="config-volume", mount_path="/chainsail"),
                kub.client.V1VolumeMount(
                    name="config-volume",
                    mount_path="/root/.ssh/id.pem",
                    sub_path=ssh_private_key_filename,
                ),
                kub.client.V1VolumeMount(
                    name="job-volume",
                    mount_path=f"/chainsail-jobspec/{self._CM_FILE_JOBSPEC}",
                    sub_path=self._CM_FILE_JOBSPEC,
                ),
            ],
            resources=kub.client.V1ResourceRequirements(
                requests={
                    "cpu": self._node_config.pod_cpu,
                    "memory": self._node_config.pod_memory,
                }
>>>>>>> adaa8f21
            ),
        )
        ## POD
        pod = kub.client.V1Pod(
            api_version="v1",
            kind="Pod",
            metadata=kub.client.V1ObjectMeta(
<<<<<<< HEAD
                name=self._name, labels={"app": "rex", "node_name": self._name}
            ),
            spec=kub.client.V1PodSpec(
                # Note: we don't want k8s to restart this pod since chainsail handles retries internally
                restart_policy="Never",
                containers=[httpstan_container, user_code_container, container],
                volumes=[job_volume, config_volume, ssh_volume],
=======
                name=self._name, labels={"app": "rex", "type": "controller"}
            ),
            spec=kub.client.V1PodSpec(
                containers=[container],
                volumes=[job_volume, config_volume],
>>>>>>> adaa8f21
                tolerations=[kub.client.V1Toleration(key="app", value="chainsail")],
            ),
        )
        # TODO: Expose distinct ports for controller / worker nodes
        service = V1Service(
            metadata=V1ObjectMeta(name=self._name),
            spec=V1ServiceSpec(
                selector={"node_name": self._name},
                ports=[
                    V1ServicePort(name="controller-grpc", port=50051),
                    V1ServicePort(name="openmpi-oob", port=3999),
                    V1ServicePort(name="openmpi-ssh", port=26),
                ]
                # Need to expose ports for each node in the network
                + [
                    V1ServicePort(
                        name=f"openmpi-btl-{PORT_RANGE_MIN + i}",
                        port=PORT_RANGE_MIN + i,
                    )
                    for i in range(0, self._config.max_nodes_per_job)
                ],
            ),
        )
        return pod, service

    def create(self) -> Tuple[bool, str]:
        if self._status != NodeStatus.INITIALIZED:
            raise NodeError("Attempted to created a pod which has already been created")
        logger.info("Creating pod...")
        ## CREATE RESOURCES
        self._status = NodeStatus.CREATING
        self._configmap = self._create_configmap()
        self._pod, self._service = self._create_pod()
        try:
            # Configmap
            self.api.create_namespaced_config_map(
                body=self._configmap, namespace=K8S_NAMESPACE
            )
            # Pod
            self.api.create_namespaced_pod(body=self._pod, namespace=K8S_NAMESPACE)
            # Service
            self.api.create_namespaced_service(
                body=self._service, namespace=K8S_NAMESPACE
            )
        except ApiException as e:
            logger.exception(e)
            logger.error("[Dorran!] FAILING JOB in node.create()")
            self._status = NodeStatus.FAILED
            logs = self._get_logs()
            self.sync_representation()
            return (False, logs)
        ## MONITOR CREATION
        ready = monitor_deployment(self)
        if ready:
            self._status = NodeStatus.RUNNING
        else:
            logger.error(
                "[Dorran!] FAILING JOB in node.create() after monitor_deployment() was called"
            )
            self._status = NodeStatus.FAILED
        logs = self._get_logs()
        self.refresh_address()
        self.sync_representation()
        return (ready, logs)

    def restart(self) -> bool:
        if not self._all_exist():
            raise MissingNodeError
        logger.info("Restarting pod...")
        self._status = NodeStatus.RESTARTING
        try:
            self.api.replace_namespaced_config_map(
                name=self._name_cm, body=self._configmap, namespace=K8S_NAMESPACE
            )
            self.api.replace_namespaced_pod(
                name=self._name, body=self._pod, namespace=K8S_NAMESPACE
            )
            restarted = True
        except ApiException as e:
            logger.error(f"Failed to restart pod. Exception: {e}")
            self.refresh_status()
            restarted = False
        self.refresh_address()
        self.sync_representation()
        return restarted

    def delete(self) -> bool:
        logger.info("Deleting pod...")
        try:
            if self._pod:
                self.api.delete_namespaced_pod(name=self._name, namespace=K8S_NAMESPACE)
                self._pod = None
            if self._configmap:
                self.api.delete_namespaced_config_map(
                    name=self._name_cm, namespace=K8S_NAMESPACE
                )
                self._configmap = None
            if self._service:
                self.api.delete_namespaced_service(
                    name=self._name, namespace=K8S_NAMESPACE
                )
            self._status = NodeStatus.EXITED
            deleted = True
        except ApiException as e:
            logger.error(f"Failed to delete pod with name {self._name}. Exception: {e}")
            self.refresh_status()
            deleted = False
        self.sync_representation()
        return deleted

    @property
    def name(self):
        return self._name

    @property
    def representation(self) -> Optional[TblNodes]:
        return self._representation

    @property
    def entrypoint(self):
        if self._config.args:
            args = " " + " ".join(self._config.args)
        else:
            args = ""
        return f"{self._config.cmd}{args}"

    @entrypoint.setter
    def entrypoint(self, value):
        self._entrypoint = value

    @property
    def listening_ports(self):
        return self._config.ports

    @property
    def address(self):
        return self._address

    def refresh_address(self):
        try:
            pod = self._read_pod()
            self._address = service_fqdn(pod.metadata.name)
        except ApiException as e:
            logger.warning(
                f"Unable to get pod's address. "
                f"Pod name: {self._name} "
                f"Exception: {e}"
            )

    @property
    def status(self):
        return self._status

    def refresh_status(self):
        # See https://kubernetes.io/docs/concepts/workloads/pods/pod-lifecycle/
        if not self._pod:
            # TODO: Can we remove this status update here?
            self._status = NodeStatus.INITIALIZED
            return
        if self.status == NodeStatus.FAILED:
            return
        pod = self._read_pod()
        phase = pod.status.phase
        ctrs_statuses = pod.status.container_statuses
        if ctrs_statuses:
            ctrs_started = all([ctr.started for ctr in ctrs_statuses])
        else:
            ctrs_started = False
        if phase == "Pending" or (phase == "Running" and not ctrs_started):
            self._status = NodeStatus.CREATING
        elif phase == "Running" and ctrs_started:
            self._status = NodeStatus.RUNNING
        elif phase == "Succeeded":
            self._status = NodeStatus.EXITED
        elif phase == "Failed":
            logger.error("[Dorran!] FAILING JOB in refresh_status()")
            self._status = NodeStatus.FAILED
        elif phase == "Unknown":
            self._status = NodeStatus.UNKNOWN

    @classmethod
    def from_representation(
        cls,
        spec: JobSpec,
        node_rep: TblNodes,
        scheduler_config: SchedulerConfig,
        is_controller=False,
    ) -> "Node":
        node_config: K8sNodeConfig = scheduler_config.node_config
        if is_controller:
            config = scheduler_config.controller
        else:
            config = scheduler_config.worker
        # If the node has only been initialized, no actual compute resource
        # has been created yet
        if node_rep.status == NodeStatus.INITIALIZED:
            name = node_rep.name
            return cls(
                name=name,
                is_controller=is_controller,
                config=config,
                node_config=node_config,
                spec=spec,
                representation=node_rep,
            )
        # Otherwise we can look up the compute resources
        else:
            try:
                api = node_config.create_node_driver()
                name = node_rep.name
                pod = api.read_namespaced_pod(name=name, namespace=K8S_NAMESPACE)
                service = api.read_namespaced_service(
                    name=name, namespace=K8S_NAMESPACE
                )
                configmap = api.read_namespaced_config_map(
                    name=cls._NAME_CM.format(name), namespace=K8S_NAMESPACE
                )
            except ApiException as e:
                raise ObjectConstructionError(
                    f"Failed to find an existing pod (or one of its dependency configmap) with name "
                    f"{node_rep.name} job: {node_rep.job_id}, node: {node_rep.id}"
                ) from e
            return cls(
                name=name,
                is_controller=is_controller,
                config=config,
                node_config=node_config,
                spec=spec,
                representation=node_rep,
                status=NodeStatus(node_rep.status),
                pod=pod,
                service=service,
                configmap=configmap,
                address=service_fqdn(pod.metadata.name),
            )

    @classmethod
    def from_config(
        cls,
        name: str,
        scheduler_config: SchedulerConfig,
        spec: JobSpec,
        job_rep: Optional[TblJobs] = None,
        is_controller=False,
    ) -> "Node":
        node_config: K8sNodeConfig = scheduler_config.node_config
        if is_controller:
            config = scheduler_config.controller
        else:
            config = scheduler_config.worker
        # Bind the new node(=pod) to a database record if a job record was specified
        if job_rep:
            node_rep = TblNodes(in_use=True, is_worker=(not is_controller))
            job_rep.nodes.append(node_rep)
        else:
            node_rep = None
        node = cls(
            name=name,
            is_controller=is_controller,
            config=config,
            node_config=node_config,
            spec=spec,
            representation=node_rep,
        )
        # Sync over the various fields
        node.sync_representation()
        return node<|MERGE_RESOLUTION|>--- conflicted
+++ resolved
@@ -182,21 +182,33 @@
         else:
             return self._create_worker_pod()
 
-    def _create_worker_pod(self) -> V1Pod:
+    def _create_worker_pod(self) -> Tuple[V1Pod, V1Service]:
         ## VOLUMES
         job_volume = kub.client.V1Volume(
-            name="job-volume", config_map=kub.client.V1ConfigMapVolumeSource(name=self._name_cm)
+            name="job-volume",
+            config_map=kub.client.V1ConfigMapVolumeSource(name=self._name_cm),
         )
         config_volume = kub.client.V1Volume(
             name="config-volume",
             config_map=kub.client.V1ConfigMapVolumeSource(
                 name=self._node_config.config_configmap_name,
-                # `default_mode` argument:
-                # - Used to set permissions on created files by default.
-                #   Source: https://kubernetes.io/docs/reference/kubernetes-api/config-and-storage-resources/volume/
-                # - Requires an octal integer value.
-                #   Source: https://stackoverflow.com/questions/11620151/what-do-numbers-starting-with-0-mean-in-python
-                default_mode=0o700,
+                default_mode=0o600,
+            ),
+        )
+        # SSH key volume
+        ssh_volume = V1Volume(
+            name="ssh-volume",
+            secret=kub.client.V1SecretVolumeSource(
+                secret_name=self._node_config.ssh_key_secret,
+                default_mode=0o600,
+                items=[
+                    V1KeyToPath(
+                        key=K8S_SSH_PUB_KEY, path=self._CM_FILE_SSHKEY, mode=0o400
+                    ),
+                    V1KeyToPath(
+                        key=K8S_SSH_PEM_KEY, path=K8S_SSH_PEM_KEY_FILE, mode=0o400
+                    ),
+                ],
             ),
         )
         ## CONTAINERS
@@ -254,47 +266,29 @@
         )
         # Worker container
         container_cmd = [self._config.cmd] + self._config.args
-<<<<<<< HEAD
         container_cmd = [
             arg.format(job_id=self.representation.job.id) for arg in container_cmd
         ]
-        # this startup probe checks the state of the gRPC server
-        if self._is_controller:
-            startup_probe = kub.client.V1Probe(
-                tcp_socket=kub.client.V1TCPSocketAction(port=50051),
-                period_seconds=2,
-                failure_threshold=60,
-            )
+
         # startup probe for workers checks the state of the ssh server
-        else:
-            startup_probe = kub.client.V1Probe(
-                tcp_socket=kub.client.V1TCPSocketAction(port=26),
-                period_seconds=2,
-                failure_threshold=60,
-            )
-=======
-        container_cmd = [arg.format(job_id=self.representation.job.id) for arg in container_cmd]
-        ssh_private_key_filename = os.path.basename(self._node_config.ssh_private_key_path)
->>>>>>> adaa8f21
+        startup_probe = kub.client.V1Probe(
+            tcp_socket=kub.client.V1TCPSocketAction(port=26),
+            period_seconds=2,
+            failure_threshold=60,
+        )
         container = kub.client.V1Container(
             name="rex",
             image=self._config.image,
             image_pull_policy=self._node_config.image_pull_policy,
+            startup_probe=startup_probe,
             args=container_cmd,
             volume_mounts=[
                 kub.client.V1VolumeMount(name="config-volume", mount_path="/chainsail"),
-<<<<<<< HEAD
                 kub.client.V1VolumeMount(name="ssh-volume", mount_path="/root/.ssh"),
                 kub.client.V1VolumeMount(
                     name="job-volume",
                     mount_path=f"/chainsail-jobspec/{self._CM_FILE_JOBSPEC}",
                     sub_path=self._CM_FILE_JOBSPEC,
-=======
-                kub.client.V1VolumeMount(
-                    name="job-volume",
-                    mount_path=f"/app/config/ssh/{self._CM_FILE_SSHKEY}",
-                    sub_path=self._CM_FILE_SSHKEY,
->>>>>>> adaa8f21
                 ),
             ],
             resources=kub.client.V1ResourceRequirements(
@@ -313,18 +307,34 @@
             ),
             spec=kub.client.V1PodSpec(
                 containers=[httpstan_container, user_code_container, container],
-                volumes=[job_volume, config_volume],
-                tolerations=[kub.client.V1Toleration(key="app", value="chainsail")],
-            ),
-        )
-        return pod
-
-    def _create_controller_pod(self) -> V1Pod:
+                volumes=[job_volume, config_volume, ssh_volume],
+            ),
+        )
+        # TODO: Expose distinct ports for controller / worker nodes
+        service = V1Service(
+            metadata=V1ObjectMeta(name=self._name),
+            spec=V1ServiceSpec(
+                selector={"node_name": self._name},
+                ports=[
+                    V1ServicePort(name="controller-grpc", port=50051),
+                    V1ServicePort(name="openmpi-oob", port=3999),
+                    V1ServicePort(name="openmpi-ssh", port=26),
+                ]
+                # Need to expose ports for each node in the network
+                + [
+                    V1ServicePort(
+                        name=f"openmpi-btl-{PORT_RANGE_MIN + i}",
+                        port=PORT_RANGE_MIN + i,
+                    )
+                    for i in range(0, self._config.max_nodes_per_job)
+                ],
+            ),
+        )
+        return pod, service
+
+    def _create_controller_pod(self) -> Tuple[V1Pod, V1Service]:
         ## VOLUMES
-<<<<<<< HEAD
         # User code + Job spec
-=======
->>>>>>> adaa8f21
         job_volume = kub.client.V1Volume(
             name="job-volume",
             config_map=kub.client.V1ConfigMapVolumeSource(name=self._name_cm),
@@ -348,16 +358,7 @@
         config_volume = kub.client.V1Volume(
             name="config-volume",
             config_map=kub.client.V1ConfigMapVolumeSource(
-<<<<<<< HEAD
                 name=self._node_config.config_configmap_name, default_mode=0o600
-=======
-                name=self._node_config.config_configmap_name,
-                # `default_mode` argument:
-                # - Used to set permissions on created files by default.
-                #   Source: https://kubernetes.io/docs/reference/kubernetes-api/config-and-storage-resources/volume/
-                # - Requires an octal integer value.
-                #   Source: https://stackoverflow.com/questions/11620151/what-do-numbers-starting-with-0-mean-in-python
-                default_mode=0o700,
             ),
         )
         ## CONTAINERS
@@ -365,8 +366,9 @@
         # -> See this issue : https://github.com/kubernetes/kubernetes/issues/15478
         # Controller container
         container_cmd = [self._config.cmd] + self._config.args
-        container_cmd = [arg.format(job_id=self.representation.job.id) for arg in container_cmd]
-        ssh_private_key_filename = os.path.basename(self._node_config.ssh_private_key_path)
+        container_cmd = [
+            arg.format(job_id=self.representation.job.id) for arg in container_cmd
+        ]
         # this startup probe checks the state of the gRPC server
         startup_probe = kub.client.V1Probe(
             tcp_socket=kub.client.V1TCPSocketAction(port=50051),
@@ -376,16 +378,13 @@
         container = kub.client.V1Container(
             name="rex",
             image=self._config.image,
+            image_pull_policy=self._node_config.image_pull_policy,
             args=container_cmd,
             ports=[kub.client.V1ContainerPort(container_port=50051)],
             startup_probe=startup_probe,
             volume_mounts=[
                 kub.client.V1VolumeMount(name="config-volume", mount_path="/chainsail"),
-                kub.client.V1VolumeMount(
-                    name="config-volume",
-                    mount_path="/root/.ssh/id.pem",
-                    sub_path=ssh_private_key_filename,
-                ),
+                kub.client.V1VolumeMount(name="ssh-volume", mount_path="/root/.ssh"),
                 kub.client.V1VolumeMount(
                     name="job-volume",
                     mount_path=f"/chainsail-jobspec/{self._CM_FILE_JOBSPEC}",
@@ -397,7 +396,6 @@
                     "cpu": self._node_config.pod_cpu,
                     "memory": self._node_config.pod_memory,
                 }
->>>>>>> adaa8f21
             ),
         )
         ## POD
@@ -405,22 +403,14 @@
             api_version="v1",
             kind="Pod",
             metadata=kub.client.V1ObjectMeta(
-<<<<<<< HEAD
                 name=self._name, labels={"app": "rex", "node_name": self._name}
             ),
             spec=kub.client.V1PodSpec(
                 # Note: we don't want k8s to restart this pod since chainsail handles retries internally
                 restart_policy="Never",
-                containers=[httpstan_container, user_code_container, container],
+                containers=[container],
                 volumes=[job_volume, config_volume, ssh_volume],
-=======
-                name=self._name, labels={"app": "rex", "type": "controller"}
-            ),
-            spec=kub.client.V1PodSpec(
-                containers=[container],
-                volumes=[job_volume, config_volume],
->>>>>>> adaa8f21
-                tolerations=[kub.client.V1Toleration(key="app", value="chainsail")],
+                labels={"app": "rex", "type": "controller"},
             ),
         )
         # TODO: Expose distinct ports for controller / worker nodes
