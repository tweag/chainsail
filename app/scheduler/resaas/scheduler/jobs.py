--- conflicted
+++ resolved
@@ -74,12 +74,6 @@
     def start(self) -> None:
         if self.status not in (JobStatus.INITIALIZED, JobStatus.STARTING):
             raise JobError("Attempted to start a job which has already been started")
-        quota = self.config.compute_hour_quota
-        total_hours = self._total_compute_hours_by_same_user()
-        if total_hours > quota:
-            msg = "Can't start job: maximum compute time quota exceeded"
-            logger.error(msg, extra={"job_id": self.id})
-            raise JobError(msg)
         self.status = JobStatus.STARTING
         with ThreadPoolExecutor(max_workers=N_CREATION_THREADS) as ex:
             try:
@@ -238,22 +232,6 @@
                 if response.status != HealthCheckResponse.SERVING:
                     break
                 else:
-<<<<<<< HEAD
-                    quota = self.config.compute_hour_quota
-                    print("Quota:", quota)
-                    total_hours = self._total_compute_hours_by_same_user()
-                    print("total hours:", total_hours)
-                    if False:#total_hours > quota:
-                        logger.info(
-                            "Exceeded maximum compute time quota. Job is being killed.",
-                            extra={"job_id": self.id},
-                        )
-                        print("stopping")
-                        self.stop()
-                        return False
-                    else:
-                        print("zzzZZZzzzZZZZZzz")
-=======
                     if self._total_compute_hours_by_same_user() > self.config.compute_hour_quota:
                         logger.info(
                             "Exceeded maximum compute time quota. Job is being killed.",
@@ -262,7 +240,6 @@
                         self.stop()
                         return False
                     else:
->>>>>>> 19b851f2
                         time.sleep(1)
         if response.status == HealthCheckResponse.SUCCESS:
             self.status = JobStatus.SUCCESS
