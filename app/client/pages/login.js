--- conflicted
+++ resolved
@@ -30,7 +30,6 @@
         {renderAuth ? (
           <FlexCenter className="w-full h-full pb-52">
             <div className="px-5 py-8 bg-indigo-500 shadow-lg w-96 rounded-xl">
-<<<<<<< HEAD
               <FlexCenter className="mb-5 w-full">
                 Please login using your Google account.
                 <br />
@@ -40,10 +39,6 @@
                 to link your jobs to your identity and to
                 <br />
                 calculate your compute time quota.
-=======
-              <FlexCenter className="w-full mb-5">
-                Please login using your Google account
->>>>>>> 7913fdf9
               </FlexCenter>
               <StyledFirebaseAuth uiConfig={firebaseAuthConfig} firebaseAuth={firebase.auth()} />
             </div>
