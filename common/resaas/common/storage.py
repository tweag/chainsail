--- conflicted
+++ resolved
@@ -319,19 +319,16 @@
         for r in range(1, n_replicas + 1):
             r_things = []
             for n in range(0, n_samples, dump_interval):
-<<<<<<< HEAD
-                if what == "energies":
-                    things_batch = self.load_energies("replica" + str(r), n, n + dump_interval)
-                elif what == "samples":
-                    things_batch = self.load_samples("replica" + str(r), n, n + dump_interval)
-=======
                 if n < from_sample:
                     continue
-                if what == 'energies':
-                    things_batch = self.load_energies("replica" + str(r), n, n + dump_interval)[::step]
-                elif what == 'samples':
-                    things_batch = self.load_samples("replica" + str(r), n, n + dump_interval)[::step]
->>>>>>> ca65a273
+                if what == "energies":
+                    things_batch = self.load_energies("replica" + str(r), n, n + dump_interval)[
+                        ::step
+                    ]
+                elif what == "samples":
+                    things_batch = self.load_samples("replica" + str(r), n, n + dump_interval)[
+                        ::step
+                    ]
                 else:
                     raise ValueError(
                         f"'what' argument has to be either 'energies' or 'samples', not {what}"
@@ -340,13 +337,8 @@
             things.append(np.concatenate(r_things))
         return np.array(things)
 
-<<<<<<< HEAD
-    def load_all_samples(self):
-        return self._load_all("samples")
-=======
     def load_all_samples(self, from_sample=0, step=1):
-        return self._load_all('samples', from_sample, step)
->>>>>>> ca65a273
+        return self._load_all("samples", from_sample, step)
 
     def save_energies(self, energies, replica_name, from_energies, to_energies):
         self.save(
@@ -359,13 +351,8 @@
             self.dir_structure.ENERGIES_TEMPLATE.format(replica_name, from_energies, to_energies)
         )
 
-<<<<<<< HEAD
-    def load_all_energies(self):
-        return self._load_all("energies")
-=======
     def load_all_energies(self, from_sample=0, step=1):
-        return self._load_all('energies', from_sample, step)
->>>>>>> ca65a273
+        return self._load_all("energies", from_sample, step)
 
     def save_config(self, config_dict):
         self.save(yaml.dump(config_dict), self.dir_structure.CONFIG_FILE_NAME, data_type="text")
